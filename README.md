# CLaSP: A Contrastive Learning-Guided Latent Scoring Platform for Comprehensive Drug-Likeness Evaluation

This repository contains the implementation of the paper **CLaSP: A Contrastive Learning-Guided Latent Scoring Platform for Comprehensive Drug-Likeness Evaluation**.
![](fig1.png)

## Web Service

We provide an online web-based platform for direct access:
**🌐 [https://lmmd.ecust.edu.cn/CLaSP](https://lmmd.ecust.edu.cn/CLaSP)**

### ⚠️ Notice on Access Restrictions
<<<<<<< HEAD

**We sincerely apologize for any inconvenience.**
**Due to the server policy of East China University of Science and Technology (华东理工大学), this platform is accessible only between \*8:00 AM and 8:00 PM Beijing Time (BJT)\*.**
**Outside of these hours, access is restricted to on-campus users only.**
*This limitation is enforced by university policy and is not under our direct control. Thank you for your understanding.*
=======
**We sincerely apologize for any inconvenience.**  
**Due to the server policy of East China University of Science and Technology (华东理工大学), this platform is accessible only between _8:00 AM and 8:00 PM Beijing Time (BJT)_.**  
**Outside of these hours, access is restricted to on-campus users only.**  
_This limitation is enforced by university policy and is not under our direct control. Thank you for your understanding._
>>>>>>> 5f77ab45

## Repository Structure

This repository contains three main folders:

### 📁 CLVAE
Contains the complete implementation of the CLVAE (Contrastive Learning Variational Autoencoder) model used in the paper.
- Please refer to the README file within this folder for detailed usage instructions

### 📁 Mutitask_unimol  
Contains the implementation of the multi-task UniMol model used in the paper.
- Please refer to the README file within this folder for detailed usage instructions

### 📁 ROW_DATA
Contains drug-likeness related datasets used in the paper, including:

#### Pseudo-label Prediction Data
- `ROW_DATA/pseudo-label data/ADMETlab3.0/` - Pseudo-label prediction results based on ADMETlab3.0
- `ROW_DATA/pseudo-label data/admetSAR3.0/` - Pseudo-label prediction results based on admetSAR3.0

These datasets provide important annotation information for model training and evaluation.

## Usage Instructions

Each folder contains detailed README documentation. Please check the specific usage instructions for each module:
- See `CLVAE/README.md` for CLVAE model usage
- See `Mutitask_unimol/README.md` for multi-task UniMol model usage
- See `ROW_DATA/README.md` for detailed dataset information

## Citation

If you use this project in your research, please cite our paper:

```bibtex
@article{clasp2024,
  title={CLaSP: A Contrastive Learning-Guided Latent Scoring Platform for Comprehensive Drug-Likeness Evaluation},
  author={[Author Information]},
  journal={[Journal Information]},
  year={2024}
}
```

## Contact

For questions or suggestions, please contact us through:
- Visit our online platform: [https://lmmd.ecust.edu.cn/CLaSP](https://lmmd.ecust.edu.cn/CLaSP)
- Submit an issue to this repository<|MERGE_RESOLUTION|>--- conflicted
+++ resolved
@@ -9,18 +9,12 @@
 **🌐 [https://lmmd.ecust.edu.cn/CLaSP](https://lmmd.ecust.edu.cn/CLaSP)**
 
 ### ⚠️ Notice on Access Restrictions
-<<<<<<< HEAD
 
 **We sincerely apologize for any inconvenience.**
 **Due to the server policy of East China University of Science and Technology (华东理工大学), this platform is accessible only between \*8:00 AM and 8:00 PM Beijing Time (BJT)\*.**
 **Outside of these hours, access is restricted to on-campus users only.**
 *This limitation is enforced by university policy and is not under our direct control. Thank you for your understanding.*
-=======
-**We sincerely apologize for any inconvenience.**  
-**Due to the server policy of East China University of Science and Technology (华东理工大学), this platform is accessible only between _8:00 AM and 8:00 PM Beijing Time (BJT)_.**  
-**Outside of these hours, access is restricted to on-campus users only.**  
-_This limitation is enforced by university policy and is not under our direct control. Thank you for your understanding._
->>>>>>> 5f77ab45
+
 
 ## Repository Structure
 
